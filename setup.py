#!/usr/bin/env python
<<<<<<< HEAD
 # -*- coding: utf-8 -*-
# -*- mode: python -*-
from setuptools import setup, find_packages
from numpy.distutils.core import setup, Extension
import os, sys

sources = ['libtfr.c','tfr.c','mtm.c']
ext_libs = []
ext_libdirs = []
ext_incl = []
compiler_defines = []
compiler_args = []
package_data = []

if hasattr(os, 'uname'):
    system = os.uname()[0]
else:
    system = 'Windows'

if system == 'Darwin':
    ext_libs.extend(('lapack','fftw3'))
    ext_incl.append('/opt/local/include')
elif system == 'Linux':
    ext_libs.extend(('lapack','fftw3'))
elif system == 'Windows':
    ext_incl.append('fftw3')
    ext_libs.append('fftw3-3')
    ext_libdirs.append('fftw3')
    compiler_defines.append(('NO_LAPACK', None))
    package_data.append(('', ['fftw3/libfftw3-3.dll']))
=======
# -*- coding: utf-8 -*-
# -*- mode: python -*-
import sys
if sys.hexversion < 0x02070000:
    raise RuntimeError("Python 2.7 or higher required")

# setuptools 0.7+ doesn't play nice with distribute, so try to use existing
# package if possible
try:
    from setuptools import setup, Extension
except ImportError:
    from ez_setup import use_setuptools
    use_setuptools()
    from setuptools import setup, Extension

try:
    from Cython.Distutils import build_ext
    SUFFIX = '.pyx'
except ImportError:
    from distutils.command.build_ext import build_ext
    SUFFIX = '.c'

import numpy

# --- Distutils setup and metadata --------------------------------------------
VERSION = '2.0.0'
>>>>>>> d60af6bd

cls_txt = """
Development Status :: 5 - Production/Stable
Intended Audience :: Science/Research
License :: OSI Approved :: GNU General Public License (GPL)
Programming Language :: Python
Topic :: Scientific/Engineering
Operating System :: Unix
Operating System :: POSIX :: Linux
Operating System :: MacOS :: MacOS X
Natural Language :: English
"""

short_desc = "Calculates multi-taper windowed and time-frequency reassignment spectrograms"

long_desc = """
libtfr provides high-performance C and Python libraries for
calculating multitaper time-frequency reassignment (TFR) spectrograms
as well as conventional STFTs.  TFR spectrograms have enhanced
signal-to-noise characteristics and can provide very precise spectral
estimates under many conditions. The library requires FFTW for the underlying
FFT transformations.
"""

<<<<<<< HEAD
setup(
    name= 'libtfr',
    version= "1.0.7",
    py_modules= ['libtfr'],
    ext_modules= [Extension('_libtfr',
                             sources=sources,
                             define_macros=compiler_defines,
                             libraries=ext_libs,
                             extra_compile_args=compiler_args,
                             include_dirs=ext_incl,
                             library_dirs=ext_libdirs)],

    description= short_desc,
    long_description= long_desc,
    author= 'C Daniel Meliza',
    author_email= '"dan" at the domain "meliza.org"',
    maintainer= 'C Daniel Meliza',
    maintainer_email= '"dan" at the domain "meliza.org"',
    url= 'http://melizalab.github.com/libtfr',
    download_url= 'https://github.com/downloads/melizalab/libtfr',
    data_files= package_data,
=======
import pkgconfig
compiler_settings = pkgconfig.parse("fftw3")
compiler_settings['include_dirs'].append(numpy.get_include())
compiler_settings['libraries'].append('lapack')
if sys.platform == 'darwin':
    compiler_settings['include_dirs'].append('/opt/local/include')
compiler_settings = dict((k,list(v)) for k,v in compiler_settings.items())

sources = ['tfr.c','mtm.c', 'libtfr' + SUFFIX,]

setup(
    name= 'libtfr',
    version= VERSION,
    ext_modules= [Extension('libtfr',
                             sources=sources,
                            **compiler_settings)],
    cmdclass={'build_ext': build_ext},
    description= short_desc,
    long_description= long_desc,
    author= 'C Daniel Meliza',
    author_email= 'dan@meliza.org',
    maintainer= 'C Daniel Meliza',
    maintainer_email= 'dan@meliza.org',
    url= 'http://melizalab.github.com/libtfr',
    download_url= 'https://github.com/downloads/melizalab/libtfr',
    setup_requires=["pkgconfig"],
>>>>>>> d60af6bd
    zip_safe= False,
    test_suite='nose.collector'
)


# Variables:
# End:<|MERGE_RESOLUTION|>--- conflicted
+++ resolved
@@ -1,36 +1,4 @@
 #!/usr/bin/env python
-<<<<<<< HEAD
- # -*- coding: utf-8 -*-
-# -*- mode: python -*-
-from setuptools import setup, find_packages
-from numpy.distutils.core import setup, Extension
-import os, sys
-
-sources = ['libtfr.c','tfr.c','mtm.c']
-ext_libs = []
-ext_libdirs = []
-ext_incl = []
-compiler_defines = []
-compiler_args = []
-package_data = []
-
-if hasattr(os, 'uname'):
-    system = os.uname()[0]
-else:
-    system = 'Windows'
-
-if system == 'Darwin':
-    ext_libs.extend(('lapack','fftw3'))
-    ext_incl.append('/opt/local/include')
-elif system == 'Linux':
-    ext_libs.extend(('lapack','fftw3'))
-elif system == 'Windows':
-    ext_incl.append('fftw3')
-    ext_libs.append('fftw3-3')
-    ext_libdirs.append('fftw3')
-    compiler_defines.append(('NO_LAPACK', None))
-    package_data.append(('', ['fftw3/libfftw3-3.dll']))
-=======
 # -*- coding: utf-8 -*-
 # -*- mode: python -*-
 import sys
@@ -57,7 +25,6 @@
 
 # --- Distutils setup and metadata --------------------------------------------
 VERSION = '2.0.0'
->>>>>>> d60af6bd
 
 cls_txt = """
 Development Status :: 5 - Production/Stable
@@ -82,29 +49,6 @@
 FFT transformations.
 """
 
-<<<<<<< HEAD
-setup(
-    name= 'libtfr',
-    version= "1.0.7",
-    py_modules= ['libtfr'],
-    ext_modules= [Extension('_libtfr',
-                             sources=sources,
-                             define_macros=compiler_defines,
-                             libraries=ext_libs,
-                             extra_compile_args=compiler_args,
-                             include_dirs=ext_incl,
-                             library_dirs=ext_libdirs)],
-
-    description= short_desc,
-    long_description= long_desc,
-    author= 'C Daniel Meliza',
-    author_email= '"dan" at the domain "meliza.org"',
-    maintainer= 'C Daniel Meliza',
-    maintainer_email= '"dan" at the domain "meliza.org"',
-    url= 'http://melizalab.github.com/libtfr',
-    download_url= 'https://github.com/downloads/melizalab/libtfr',
-    data_files= package_data,
-=======
 import pkgconfig
 compiler_settings = pkgconfig.parse("fftw3")
 compiler_settings['include_dirs'].append(numpy.get_include())
@@ -131,7 +75,6 @@
     url= 'http://melizalab.github.com/libtfr',
     download_url= 'https://github.com/downloads/melizalab/libtfr',
     setup_requires=["pkgconfig"],
->>>>>>> d60af6bd
     zip_safe= False,
     test_suite='nose.collector'
 )
